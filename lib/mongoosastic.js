<<<<<<< HEAD
var esClient  = new(require('elastical').Client)
  , generator = new(require('./mapping-generator'))
  , events    = require('events');
=======
var elastical =require('elastical')
  ,generator = new(require('./mapping-generator'));
>>>>>>> 8f2d1cf0

module.exports = function elasticSearchPlugin(schema, options){
  var indexedFields = getIndexedFields(schema)
    , indexName = options && options.index
    , typeName  = options && options.type
    , alwaysHydrate = options && options.hydrate
    , _mapping = null
    , host = options && options.host ? options.host : 'localhost'
    , port = options && options.port ? options.port : 9200
    , esClient  = new elastical.Client(host,{port:port});

  schema.post('remove', function(){
    var model = this;
    setIndexNameIfUnset(model.constructor.modelName);
    deleteByMongoId(esClient, model, indexName, typeName, 3);
  });
  
  function setIndexNameIfUnset(model){
    var modelName = model.toLowerCase();
    if(!indexName){
      indexName = modelName + "s";
    }
    if(!typeName){
      typeName = modelName;
    }
<<<<<<< HEAD
  }

  /** 
   * Create the mapping. Takes a callback that will be called once 
   * the mapping is created
   */
  schema.statics.createMapping = function(cb){
    setIndexNameIfUnset(this.modelName);
    createMappingIfNotPresent(indexName, typeName, schema, cb);
  }
  /**
   * Save in elastic search on save. 
   */
  schema.post('save', function(){
    var model = this;
    setIndexNameIfUnset(model.constructor.modelName);
    esClient.index(indexName, typeName, serialize(model, indexedFields), {id:model._id.toString()}, function(err, res){
      model.emit('es-indexed', err, res);
=======
    createMappingIfNotPresent(_mapping, indexName, typeName, schema,esClient, function(){
      _mapping = true;
      esClient.index(indexName, typeName, serialize(model, indexedFields), function(err, res){
        model.emit('es-indexed', err, res);
      });
>>>>>>> 8f2d1cf0
    });
  });

  /**
   * Synchronize an existing collection
   *
   * @param callback - callback when synchronization is complete
   */
  schema.statics.synchronize = function(){
    var model = this
      , em = new events.EventEmitter();

    setIndexNameIfUnset(model.modelName);
    var stream = model.find().stream();

    stream.on('data', function(doc){
      var self = this;
      self.pause();
      doc.save(function(){
        doc.on('es-indexed', function(err, doc){
          if(err){
            em.emit('error', err);
          }else{
            em.emit('data', null, doc);
          }
          self.resume();
        });
      });
    });
    stream.on('close', function(a, b){
      em.emit('close', a, b);
    });
    stream.on('error', function(err){
      em.emit('error', err);
    });
    return em;
  };
  /**
   * ElasticSearch search function
   *
   * @param query - query object to perform search with
   * @param options - (optional) special search options, such as hydrate
   * @param callback - callback called with search results
   */
  schema.statics.search = function(query, options, cb){
    var model = this;
    setIndexNameIfUnset(model.modelName);

    if(typeof options != 'object'){
      cb = options;
      options = {};
    }
    query.index = indexName;
    esClient.search(query, function(err, results, res){
      if(err){
        cb(err);
      }else{
        actions[alwaysHydrate || options.hydrate?'hydrate':'mapResults'](results, model,cb);
      }
    });
  };
};

<<<<<<< HEAD
function createMappingIfNotPresent(indexName, typeName, schema, cb){
  generator.generateMapping(schema, function(err, mapping){
    var completeMapping = {};
    completeMapping[typeName] = mapping;
    esClient.createIndex(indexName, {mappings:completeMapping},cb);
  });
=======
function createMappingIfNotPresent(_mapping, indexName, typeName, schema, esClient, cb){
  if(!_mapping){
    // get the mapping, if it doesnt exist, create it!
    esClient.getMapping(indexName, typeName, function(err, mapping){
      if(404 == mapping.status){
        generator.generateMapping(schema, function(err, mapping){
          var completeMapping = {};
          completeMapping[typeName] = mapping;
          esClient.createIndex(indexName, {mappings:completeMapping},cb);
        });
      }else{
        cb()
      }
    });
  }else{
    cb()
  }
>>>>>>> 8f2d1cf0
}
var actions = {
  mapResults: function(results, model, cb){
    cb(null, results);
  }, 
  hydrate: function(results, model, cb){
    var ids = results.hits.map(function(a){
      return a._id;
    });
    model.find({_id:{$in:ids}}, function(err, docs){
      if(err){
        return cb(err)
      }else{
        results.hits = docs;
        cb(null, results);
      }
    });
  }
}
function serialize(model, indexedFields){
  var serializedForm = {};
    
  if(indexedFields.length > 0){
    indexedFields.forEach(function(field){
      serializedForm[field] = model.get(field);
    });
  }else{
    serializedForm = model.toJSON();
  }
  delete serializedForm._id
  delete serializedForm.id
  return serializedForm;
}
function getIndexedFields(schema){
  var indexedFields = [];
  for(var k in schema.tree){
    if(schema.tree[k].es_indexed){
      indexedFields.push(k);
    }
  }
  return indexedFields;
}
function deleteByMongoId(client, model,indexName, typeName, tries){
    client.delete(indexName, typeName, model._id.toString(), function(err, res){
      if(err && err.message.indexOf('404') > -1){
        setTimeout(function(){
          if(tries <= 0){
            // future issue.. what do we do!?
          }else{
            deleteByMongoId(client, model, indexName, typeName, tries--);
          }
        }, 500);
      }else{
       model.emit('es-removed', err, res);
      }
    });
}<|MERGE_RESOLUTION|>--- conflicted
+++ resolved
@@ -1,11 +1,6 @@
-<<<<<<< HEAD
-var esClient  = new(require('elastical').Client)
+var elastical = require('elastical')
   , generator = new(require('./mapping-generator'))
   , events    = require('events');
-=======
-var elastical =require('elastical')
-  ,generator = new(require('./mapping-generator'));
->>>>>>> 8f2d1cf0
 
 module.exports = function elasticSearchPlugin(schema, options){
   var indexedFields = getIndexedFields(schema)
@@ -31,7 +26,6 @@
     if(!typeName){
       typeName = modelName;
     }
-<<<<<<< HEAD
   }
 
   /** 
@@ -40,7 +34,7 @@
    */
   schema.statics.createMapping = function(cb){
     setIndexNameIfUnset(this.modelName);
-    createMappingIfNotPresent(indexName, typeName, schema, cb);
+    createMappingIfNotPresent(esClient, indexName, typeName, schema, cb);
   }
   /**
    * Save in elastic search on save. 
@@ -50,13 +44,6 @@
     setIndexNameIfUnset(model.constructor.modelName);
     esClient.index(indexName, typeName, serialize(model, indexedFields), {id:model._id.toString()}, function(err, res){
       model.emit('es-indexed', err, res);
-=======
-    createMappingIfNotPresent(_mapping, indexName, typeName, schema,esClient, function(){
-      _mapping = true;
-      esClient.index(indexName, typeName, serialize(model, indexedFields), function(err, res){
-        model.emit('es-indexed', err, res);
-      });
->>>>>>> 8f2d1cf0
     });
   });
 
@@ -120,32 +107,12 @@
   };
 };
 
-<<<<<<< HEAD
-function createMappingIfNotPresent(indexName, typeName, schema, cb){
+function createMappingIfNotPresent(client, indexName, typeName, schema, cb){
   generator.generateMapping(schema, function(err, mapping){
     var completeMapping = {};
     completeMapping[typeName] = mapping;
-    esClient.createIndex(indexName, {mappings:completeMapping},cb);
+    client.createIndex(indexName, {mappings:completeMapping},cb);
   });
-=======
-function createMappingIfNotPresent(_mapping, indexName, typeName, schema, esClient, cb){
-  if(!_mapping){
-    // get the mapping, if it doesnt exist, create it!
-    esClient.getMapping(indexName, typeName, function(err, mapping){
-      if(404 == mapping.status){
-        generator.generateMapping(schema, function(err, mapping){
-          var completeMapping = {};
-          completeMapping[typeName] = mapping;
-          esClient.createIndex(indexName, {mappings:completeMapping},cb);
-        });
-      }else{
-        cb()
-      }
-    });
-  }else{
-    cb()
-  }
->>>>>>> 8f2d1cf0
 }
 var actions = {
   mapResults: function(results, model, cb){
